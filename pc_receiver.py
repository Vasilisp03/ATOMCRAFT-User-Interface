# plan here is to write python code that will receive the sockets sent from the pynq and then.
# if that is able to receive quickly then we can use that in the controller.py file to actually
# create a nice bit of software.

import contextlib
from socket import *
import struct
import threading
import time
from collections import defaultdict
import tkinter as tk
import sqlite3
from matplotlib.figure import Figure 
from matplotlib.backends.backend_tkagg import (FigureCanvasTkAgg, NavigationToolbar2Tk)
import numpy as np
from scipy.signal import savgol_filter 
from scipy.interpolate import interp1d
import matplotlib.pyplot as plt

# Receive TF Coil Current address
ROUTER_PORT = 1300
HOST = '127.0.0.1'

# Send address
ROUTER_PORT2 = 1200
HOST2 = '127.0.0.1'

# Send current control address
ROUTER_PORT3 = 1400
HOST2 = '127.0.0.1'

# Receive Temp address
ROUTER_PORT4 = 1500
HOST = '127.0.0.1'

# Other constants
PLOT_UPDATE_RATE = 9
TEMP_UPDATE_RATE = 50

# --------------------------------------------------------------------------------------------------------- #

<<<<<<< HEAD
temperature_data = []
tf_current_data_received = []
=======
data_received = [0] * 100
>>>>>>> 0f4beb18
num_peripherals = 0
running = 1
# global tf_current_plot
# global temperature_plot

# --------------------------------------------------------------------------------------------------------- #
# Receiving TF Coil Current data from the pynq. It creates the listening socket, then processes
# the data it receives constantly until the program ends, or it receives no more data
def receive_from_pynq():
    global tf_current_data_received
    global running

    # set up listening sockets
    s_sock = socket(AF_INET, SOCK_DGRAM)
    address = (HOST2, ROUTER_PORT2)
    s_sock.bind(address)
    s_sock.settimeout(1)
    print(f'Listening on port:{ROUTER_PORT2}')

    # process data this is not right just very placeholder
    while running != 0:
        with contextlib.suppress(timeout):
            msg, _ = s_sock.recvfrom(1024)
            # decoded_lsp = msg.decode()
            decoded_lsp = struct.unpack('!f', msg)[0]

            # print(f"\n+received {decoded_lsp}")
            tf_current_data_received.append(int(decoded_lsp))

# --------------------------------------------------------------------------------------------------------- #
# Similar function to receive_from_pynq, except it will gather the temperature data from the pynq,
# then process it in the same way. The graphing will happen incrementally, every 0.5 seconds or so to save memory

def receive_temp_from_pynq():
    global temperature_data
    global temperature_plot

    # set up listening sockets
    s_sock = socket(AF_INET, SOCK_DGRAM)
    address = (HOST, ROUTER_PORT4)
    s_sock.bind(address)
    s_sock.settimeout(1)
    print(f'Listening on port:{ROUTER_PORT4}')

    # Call plot function with nothing to create empty plot
    # plot("Temperature")

    # process data
    while running != 0:
        with contextlib.suppress(timeout):
            msg, _ = s_sock.recvfrom(1024)
            decoded_lsp = struct.unpack('!f', msg)[0]
            temperature_data.append(int(decoded_lsp))
            

# --------------------------------------------------------------------------------------------------------- #

# this is code for the pynq probably that is sending packets, however can be used here to send
# information for control.
def send_instructions(command):
    if isinstance(command, list):
        command = ' '.join(command)
    c_sock = socket(AF_INET, SOCK_DGRAM)
    # print("-sending",command)
    packet = command.encode()
    send_address = (HOST, ROUTER_PORT)
    c_sock.sendto(packet, send_address)

# --------------------------------------------------------------------------------------------------------- #

def send_waveform(command):
    if isinstance(command, list):
        command = ' '.join(command)
    c_sock = socket(AF_INET, SOCK_DGRAM)
    # print("-sending",command)
    packet = command.encode()
    send_address = (HOST, ROUTER_PORT3)
    c_sock.sendto(packet, send_address)

# --------------------------------------------------------------------------------------------------------- #

def clear():
    conn = sqlite3.connect("names.db")
    c = conn.cursor()

    c.execute("DELETE FROM names")

    conn.commit()
    conn.close()

    # update_listbox()

# --------------------------------------------------------------------------------------------------------- #

def create_database():
    conn = sqlite3.connect("names.db")
    c = conn.cursor()

    c.execute("""CREATE TABLE IF NOT EXISTS names (id INTEGER PRIMARY KEY,name TEXT)""")
    conn.commit()
    conn.close()

# ---------------,------------------------------------------------------------------------------------------ #

def on_submit():
    command = entry.get()
    send_instructions(command)
    # conn = sqlite3.connect("names.db")
    # c = conn.cursor()

    # c.execute("INSERT INTO names (name) VALUES (?)", (name,))
    # conn.commit()
    # conn.close()

    # update_listbox()

# --------------------------------------------------------------------------------------------------------- #

def linear_interp(waveform):
    waveform_list = waveform.split(',')
    waveform_points_array = np.array(waveform_list, dtype=int)
    x_points = waveform_points_array[:4]
    y_points = waveform_points_array[4:8]
    waveform_interpolated = interp1d(x_points, y_points, kind='linear')
    x_new = np.linspace(1, x_points[3], num=100, endpoint=True)

    interpolated_points = waveform_interpolated(x_new)
    
    interp_list = interpolated_points.tolist()
    return list(map(str, interp_list))

# --------------------------------------------------------------------------------------------------------- #


def on_submit_waveform():
    waveform = tf_entry.get()
    interpolated = linear_interp(waveform)
    send_waveform(interpolated)

    # if we really want to we can plot the ref current but its not necessary until after we receive the measured
    # current back from the pynq
    
    # plt.plot(x_new, interpolated_points, '-', label='Reference Current')
    # plt.xlabel('x')
    # plt.ylabel('y')
    # plt.title('Reference Current')
    # plt.legend()
    # plt.show()


# --------------------------------------------------------------------------------------------------------- #

# def update_listbox():
#     conn = sqlite3.connect("names.db")
#     c = conn.cursor()

#     c.execute("SELECT * FROM names")
#     rows = c.fetchall()

#     listbox.delete(0, tk.END)
#     for row in rows:
#         listbox.insert(tk.END, row[1])

#     conn.close()
    
# --------------------------------------------------------------------------------------------------------- #
    
def update_plot(plot_type):
    global tf_current_plot
    global temperature_plot
    global y

    plotted = temperature_plot
    update_interval = 0

    # Initialise the plot so that it fills it with the correct data
    if (plot_type == "Current"):
        plotted = tf_current_plot
        y = tf_current_data_received
        update_interval = PLOT_UPDATE_RATE
    elif (plot_type == "Temperature"):
        plotted = temperature_plot
        y = temperature_data
        update_interval = TEMP_UPDATE_RATE

    # if (plot_type == tf_current_data_received):
    #     y = tf_current_data_received
    # elif (plot == temperature_data):
    #     y = temperature_data
    
    # Fill the plot with the cleaned, updated data
    smoothed_y = savgol_filter(y, 7, 2)
    plotted.clear()
    plotted.plot(y, label = 'raw signal', color = 'blue')
    plotted.plot(smoothed_y, label = 'smoothed signal', color = 'red') 
    plotted.figure.canvas.draw_idle()
    
    app.after(update_interval, update_plot(plot_type))

# --------------------------------------------------------------------------------------------------------- #

def on_submit_plot():
    plot_to_graph = plot_entry.get()
    plot(plot_to_graph)

def plot(plot_type):
    if (plot_type == "None"):
        
        return
    
    global tf_current_plot
    global temperature_plot
    # global y
    fig = Figure(figsize = (8, 5), dpi = 100) 

    tf_current_plot = fig.add_subplot(111) 
    temperature_plot = fig.add_subplot(111) 

    plotted = temperature_plot
    y = []
        
    update_interval = 0

    if (plot_type == "Current"):
        plotted = tf_current_plot
        update_interval = PLOT_UPDATE_RATE
        y = tf_current_data_received
    elif (plot_type == "Temperature"):
        plotted = temperature_plot
        update_interval = TEMP_UPDATE_RATE
        y = temperature_data


    # if (plot_type == tf_current_data_received):
    #     y = tf_current_data_received
    # elif (plot == temperature_data):
    #     y = temperature_data
    
    smoothed_y = savgol_filter(y, 7, 2)
    plotted = fig.add_subplot(111) 
    plotted.plot(y, label = 'raw signal', color = 'blue')
    plotted.plot(smoothed_y, label = 'smoothed signal', color = 'red') 
    plotted.set_xlim(0, len(y))
    plotted.set_ylim(min(y), max(y))
    canvas = FigureCanvasTkAgg(fig, master = app)   
    canvas.draw() 
    canvas.get_tk_widget().pack() 
    toolbar = NavigationToolbar2Tk(canvas, app) 
    toolbar.update() 
    canvas.get_tk_widget().pack()
    
    app.after(update_interval, update_plot(plot_type))

# --------------------------------------------------------------------------------------------------------- #

def check_threads():
    global app
    if not tf_current_data_received.is_alive() and not temperature_data.is_alive():
        app.destroy()
    else:app.after(100, check_threads)
# --------------------------------------------------------------------------------------------------------- #

def exit():
    global running
    running = 0
    check_threads()


# --------------------------------------------------------------------------------------------------------- #

# programs title
app = tk.Tk()
app.title("AtomCraft Controller")
app.geometry("1280x720")

# just a simple label
label = tk.Label(app, text="Enter 4 points to outline tf coil current (1st is commands, 2nd is waveform)")
label.pack()

entry = tk.Entry(app)
entry.pack()

tf_entry = tk.Entry(app)
tf_entry.pack()

# plot_entry = tk.Entry(app)
# plot_entry.pack()

# list of whatever
# listbox = tk.Listbox(app)
# listbox.pack()
# update_listbox()

# simple button to submit whatever
submit_button = tk.Button(app, text="send command", command = on_submit)
submit_button.pack()

tf_submit_button = tk.Button(app, text="send waveform", command = on_submit_waveform)
tf_submit_button.pack()

# button for graphs
plot_button = tk.Button(app, command = on_submit_plot, text = "Plot")
plot_button.pack()

# clear_data_button = tk.Button(app, text="Clear data", command = clear)
# clear_data_button.pack()

exit_button = tk.Button(app, text="Exit (gracefully)", command = exit)
exit_button.pack()

selected_value = tk.StringVar()
selected_value.set("TF coil current") 

# trying to implement a dropdown menu thats on pause tho
# dd_menu = ["TF coil current", "Temperature", "etc..."]
# dropdown = tk.OptionMenu(app, selected_value, *options, command=on_select)
# dropdown.pack()

# --------------------------------------------------------------------------------------------------------- #

# create_database()

# --------------------------------------------------------------------------------------------------------- #

if __name__ == "__main__":
    # set up all threads that we want to exist
    tf_current_data_received = threading.Thread(target = receive_from_pynq)
    temperature_data = threading.Thread(target = receive_temp_from_pynq)

    # start threads running
    tf_current_data_received.start()
    temperature_data.start()
    
    # start app window
    app.mainloop()


        <|MERGE_RESOLUTION|>--- conflicted
+++ resolved
@@ -39,12 +39,8 @@
 
 # --------------------------------------------------------------------------------------------------------- #
 
-<<<<<<< HEAD
-temperature_data = []
-tf_current_data_received = []
-=======
-data_received = [0] * 100
->>>>>>> 0f4beb18
+temperature_data = [0] * 100
+tf_current_data_received = [0] * 100
 num_peripherals = 0
 running = 1
 # global tf_current_plot
